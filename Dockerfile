ARG BASE_CONTAINER=jupyter/minimal-notebook
FROM $BASE_CONTAINER

USER root

# Install all OS dependencies for fully functional notebook server
RUN apt-get update && apt-get install -yq --no-install-recommends \
    build-essential \
    git \
    netcat \
    python-dev \
    tzdata \
    unzip \
    make \
    cmake \
    curl \
    sudo \
    libreadline-dev \
    tmux \
    zile \
    zip \
    vim \
    gawk \
    wget \
    m4 \
    libxml2-dev \
    zlib1g-dev \
    && rm -rf /var/lib/apt/lists/*

# get GraphBLAS, compile with debug symbols

RUN curl -s -L  http://faculty.cse.tamu.edu/davis/GraphBLAS/GraphBLAS-3.1.1.tar.gz | tar -xz && \
     cd GraphBLAS-3.1.1 && \
#    sed -i 's/^\/\/ #undef NDEBUG/#undef NDEBUG/g' Source/GB.h && \
#    sed -i 's/^\/\/ #define GB_PRINT_MALLOC 1/#define GB_PRINT_MALLOC 1/g' Source/GB.h && \
    make library \
#    CMAKE_OPTIONS='-DCMAKE_BUILD_TYPE=Debug' \
    && make install
RUN cd .. && /bin/rm -Rf GraphBLAS

RUN git clone --branch 22July2019 https://github.com/GraphBLAS/LAGraph.git && \
    cd LAGraph && \
    make library \
#    CMAKE_OPTIONS='-DCMAKE_BUILD_TYPE=Debug' \
    && make install
RUN cd .. && /bin/rm -Rf LAGraph

<<<<<<< HEAD
RUN ldconfig

ADD . /pygraphblas
WORKDIR /pygraphblas
    
RUN python setup.py clean
RUN python setup.py develop
RUN pip install pytest pytest-cov ipdb pyvis

RUN chown -R $NB_UID /pygraphblas

USER $NB_UID
=======
ADD . /home/jovyan
WORKDIR /home/jovyan
    
RUN python setup.py clean
RUN python setup.py develop
RUN pip install pytest pytest-cov ipdb pyvis RISE ipywidgets networkx py2cytoscape matplotlib visJS2jupyter
RUN jupyter nbextension install rise --py --sys-prefix
RUN jupyter nbextension enable rise --py --sys-prefix
RUN chown -R jovyan /home/jovyan

RUN ldconfig

USER jovyan
>>>>>>> 24f882d7
<|MERGE_RESOLUTION|>--- conflicted
+++ resolved
@@ -45,31 +45,18 @@
     && make install
 RUN cd .. && /bin/rm -Rf LAGraph
 
-<<<<<<< HEAD
-RUN ldconfig
+RUN conda install -y graphviz
 
-ADD . /pygraphblas
-WORKDIR /pygraphblas
-    
-RUN python setup.py clean
-RUN python setup.py develop
-RUN pip install pytest pytest-cov ipdb pyvis
-
-RUN chown -R $NB_UID /pygraphblas
-
-USER $NB_UID
-=======
 ADD . /home/jovyan
 WORKDIR /home/jovyan
     
 RUN python setup.py clean
 RUN python setup.py develop
-RUN pip install pytest pytest-cov ipdb pyvis RISE ipywidgets networkx py2cytoscape matplotlib visJS2jupyter
+RUN pip install pytest pytest-cov ipdb RISE graphviz
 RUN jupyter nbextension install rise --py --sys-prefix
 RUN jupyter nbextension enable rise --py --sys-prefix
 RUN chown -R jovyan /home/jovyan
 
 RUN ldconfig
 
-USER jovyan
->>>>>>> 24f882d7
+USER jovyan