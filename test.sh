--- conflicted
+++ resolved
@@ -3,12 +3,10 @@
       docker pull graphblas/pygraphblas-minimal:latest
 fi
 docker run --rm \
-<<<<<<< HEAD
+
        -v `pwd`/tests:/pygraphblas/tests \
        -v `pwd`/pygraphblas:/pygraphblas/pygraphblas \
-=======
        -v `pwd`/tests:/home/jovyan/tests \
        -v `pwd`/pygraphblas:/home/jovyan/pygraphblas \
->>>>>>> 61273d1d
        -it graphblas/pygraphblas-minimal \
        pytest --cov=pygraphblas --cov-report=term-missing