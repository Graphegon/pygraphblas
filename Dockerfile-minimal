--- conflicted
+++ resolved
@@ -8,12 +8,7 @@
 ARG SS_BURBLE=0
 ARG SS_COMPACT=0
 
-WORKDIR /build
-<<<<<<< HEAD
 RUN git clone https://github.com/DrTimothyAldenDavis/GraphBLAS.git --depth 1 --branch $SS_RELEASE
-=======
-RUN git clone --depth 1 https://github.com/DrTimothyAldenDavis/GraphBLAS.git --branch $SS_RELEASE
->>>>>>> 1d46d810
 
 WORKDIR /build/GraphBLAS/build
 RUN cmake .. -DGB_BURBLE=${SS_BURBLE} -DGBCOMPACT=${SS_COMPACT} && make -j8 && make install
