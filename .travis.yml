gitservices:
  - docker

script:
<<<<<<< HEAD
  - SS_COMPACT=1 ./docker_build.sh v3.3.0draft5 notebook
=======
  - SS_COMPACT=1 ./docker_build.sh v3.3.0draft6 notebook
>>>>>>> b1e858e7
  - ./test.sh<|MERGE_RESOLUTION|>--- conflicted
+++ resolved
@@ -2,9 +2,5 @@
   - docker
 
 script:
-<<<<<<< HEAD
-  - SS_COMPACT=1 ./docker_build.sh v3.3.0draft5 notebook
-=======
   - SS_COMPACT=1 ./docker_build.sh v3.3.0draft6 notebook
->>>>>>> b1e858e7
   - ./test.sh