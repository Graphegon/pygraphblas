"""High level wrapper around GraphBLAS Vectors.

"""
import operator
import weakref
from array import array

from .base import (
    lib,
    ffi,
    NULL,
    NoValue,
    _check,
    _error_codes,
    _get_bin_op,
    _get_select_op,
    _build_range,
    GxB_INDEX_MAX,
)
from . import types
from .scalar import Scalar
from .semiring import current_semiring
from .binaryop import current_accum, current_binop
from .unaryop import current_uop
from .monoid import current_monoid
from . import descriptor
from .descriptor import Descriptor, Default, T1

__all__ = ["Vector"]
__pdoc__ = {"Vector.__init__": False}


class Vector:
    """GraphBLAS Sparse Vector

    This is a high-level wrapper around the low-level GrB_Vector type.

    """

    __slots__ = ("_vector", "type", "_keep_alives")

    def _check(self, res, raise_no_val=False):
        if res != lib.GrB_SUCCESS:
            if raise_no_val and res == lib.GrB_NO_VALUE:
                raise KeyError

            error_string = ffi.new("char**")
            lib.GrB_Vector_error(error_string, self._vector[0])
            raise _error_codes[res](ffi.string(error_string[0]))

    def __init__(self, vec, typ=None):
        if typ is None:
            new_type = ffi.new("GrB_Type*")
            self._check(lib.GxB_Vector_type(new_type, vec[0]))

            typ = types.gb_type_to_type(new_type[0])

        self._vector = vec
        self.type = typ
        self._keep_alives = weakref.WeakKeyDictionary()

    def __del__(self):
        self._check(lib.GrB_Vector_free(self._vector))

    def __len__(self):
        return self.nvals

    def __iter__(self):
        nvals = self.nvals
        _nvals = ffi.new("GrB_Index[1]", [nvals])
        I = ffi.new("GrB_Index[%s]" % nvals)
        X = ffi.new("%s[%s]" % (self.type.C, nvals))
        self._check(self.type._Vector_extractTuples(I, X, _nvals, self._vector[0]))
        return zip(I, X)

    def iseq(self, other, eq_op=None):
        """Compare two vectors for equality."""
        if eq_op is None:
            eq_op = self.type.EQ.get_binaryop(self.type, other.type)
        result = ffi.new("_Bool*")
        self._check(
            lib.LAGraph_Vector_isequal(result, self._vector[0], other._vector[0], eq_op)
        )
        return result[0]

    def isne(self, other):
        """Compare two vectors for inequality."""
        return not self.iseq(other)

    @classmethod
    def sparse(cls, typ, size=None):
        """Create an empty Vector from the given type.  If `size` is not
        specified it defaults to `pygraphblas.GxB_INDEX_MAX`.

        """
        if size is None:
            size = GxB_INDEX_MAX
        new_vec = ffi.new("GrB_Vector*")
        _check(lib.GrB_Vector_new(new_vec, typ.gb_type, size))
        return cls(new_vec, typ)

    @classmethod
    def from_lists(cls, I, V, size=None, typ=None):
        """Create a new vector from the given lists of indices and values.  If
        size is not provided, it is computed from the max values of
        the provides size indices.

        """
        assert len(I) == len(V)
        assert len(I) > 0  # must be non empty
        if not size:
            size = max(I) + 1
        # TODO option to use ffi and GrB_Vector_build
        if typ is None:
            typ = types._gb_from_type(type(V[0]))
        m = cls.sparse(typ, size)
        for i, v in zip(I, V):
            m[i] = v
        return m

    @classmethod
    def from_list(cls, I):
        """Create a new dense vector from the given lists of values."""
        size = len(I)
        assert size > 0
        # TODO use ffi and GrB_Vector_build
        m = cls.sparse(types._gb_from_type(type(I[0])), size)
        for i, v in enumerate(I):
            m[i] = v
        return m

    @classmethod
    def from_1_to_n(cls, n):
        """Wrapper around LAGraph_1_to_n()"""
        new_vec = ffi.new("GrB_Vector*")
        _check(lib.LAGraph_1_to_n(new_vec, n))
        if n < lib.INT32_MAX:
            return cls(new_vec, types.INT32)
        return cls(new_vec, types.INT64)  # pragma: no cover

    def dup(self):
        """Create an duplicate Vector from the given argument."""
        new_vec = ffi.new("GrB_Vector*")
        self._check(lib.GrB_Vector_dup(new_vec, self._vector[0]))
        return self.__class__(new_vec, self.type)

    @classmethod
    def dense(cls, typ, size, fill=None):
        """Return a dense vector of `typ` and `size`.  If `fill` is provided,
        use that value otherwise use `type.zero`

        """
        v = cls.sparse(typ, size)
        if fill is None:
            fill = v.type.zero
        v[:] = fill
        return v

    def to_lists(self):
        """Extract the indices and values of the Vector as 2 lists."""
        I = ffi.new("GrB_Index[]", self.nvals)
        V = self.type.ffi.new(self.type.C + "[]", self.nvals)
        n = ffi.new("GrB_Index*")
        n[0] = self.nvals
        self._check(self.type._Vector_extractTuples(I, V, n, self._vector[0]))
        return [list(I), list(map(self.type.to_value, V))]

    def to_arrays(self):
        """Return as python `array` objects."""
        if self.type.typecode is None:
            raise TypeError("This matrix has no array typecode.")
        nvals = self.nvals
        _nvals = ffi.new("GrB_Index[1]", [nvals])
        I = ffi.new("GrB_Index[%s]" % nvals)
        X = self.type.ffi.new("%s[%s]" % (self.type.C, nvals))
        self._check(self.type._Vector_extractTuples(I, X, _nvals, self._vector[0]))
        return array("L", I), array(self.type.typecode, X)

    @property
    def size(self):
        """Return the size of the vector."""
        n = ffi.new("GrB_Index*")
        self._check(lib.GrB_Vector_size(n, self._vector[0]))
        return n[0]

    @property
    def nvals(self):
        """Return the number of values in the vector."""
        n = ffi.new("GrB_Index*")
        self._check(lib.GrB_Vector_nvals(n, self._vector[0]))
        return n[0]

    @property
    def gb_type(self):
        """Return the GraphBLAS low-level type object of the Vector."""
        typ = ffi.new("GrB_Type*")
        self._check(lib.GxB_Vector_type(typ, self._vector[0]))
        return typ[0]

    def _full(self, identity=None):
        B = self.__class__.sparse(self.type, self.size)
        if identity is None:
            identity = self.type.one

        self._check(
            self.type._Vector_assignScalar(
                B._vector[0], NULL, NULL, identity, lib.GrB_ALL, 0, NULL
            )
        )
        return self.eadd(B, self.type.FIRST)

    def _compare(self, other, op, strop):
        C = self.__class__.sparse(types.BOOL, self.size)
        if isinstance(other, (bool, int, float, complex)):
            if op(other, 0):
                B = self.__class__.dup(self)
                B[:] = other
                self.emult(B, strop, out=C)
                return C
            else:
                self.select(strop, other).apply(types.BOOL.ONE, out=C)
                return C
        elif isinstance(other, Vector):
            A = self._full()
            B = other._full()
            A.emult(B, strop, out=C)
            return C
        else:
            raise NotImplementedError

    def __gt__(self, other):
        return self._compare(other, operator.gt, ">")

    def __lt__(self, other):
        return self._compare(other, operator.lt, "<")

    def __ge__(self, other):
        return self._compare(other, operator.ge, ">=")

    def __le__(self, other):
        return self._compare(other, operator.le, "<=")

    def __eq__(self, other):
        return self._compare(other, operator.eq, "==")

    def __ne__(self, other):
        return self._compare(other, operator.ne, "!=")

    def eadd(
        self,
        other,
        add_op=None,
        cast=None,
        out=None,
        mask=None,
        accum=None,
        desc=Default,
    ):
        """Element-wise addition with other vector.

        Element-wise addition applies a binary operator element-wise
        on two vectors A and B, for all entries that appear in the set
        intersection of the patterns of A and B.  Other operators
        other than addition can be used.

        The pattern of the result of the element-wise addition is
        the set union of the pattern of A and B. Entries in neither in
        A nor in B do not appear in the result.

        """
        if add_op is None:
            add_op = current_binop.get(NULL)
        elif isinstance(add_op, str):
            add_op = _get_bin_op(add_op, self.type)

        mask, accum, desc = self._get_args(mask, accum, desc)

        if out is None:
            typ = cast or types.promote(self.type, other.type)
            _out = ffi.new("GrB_Vector*")
            self._check(lib.GrB_Vector_new(_out, typ.gb_type, self.size))
            out = self.__class__(_out, typ)

        if add_op is NULL:
            add_op = out.type._default_addop()
        add_op = add_op.get_binaryop(self.type, other.type)
        self._check(
            lib.GrB_Vector_eWiseAdd_BinaryOp(
                out._vector[0],
                mask,
                accum,
                add_op,
                self._vector[0],
                other._vector[0],
                desc.desc[0],
            )
        )
        return out

    def emult(
        self,
        other,
        mult_op=None,
        cast=None,
        out=None,
        mask=None,
        accum=None,
        desc=Default,
    ):
        """Element-wise multiplication with other vector.

        Element-wise multiplication applies a binary operator
        element-wise on two vectors A and B, for all entries that
        appear in the set intersection of the patterns of A and B.
        Other operators other than addition can be used.

        The pattern of the result of the element-wise multiplication
        is exactly this set intersection. Entries in A but not B, or
        visa versa, do not appear in the result.

        """
        if mult_op is None:
            mult_op = current_binop.get(NULL)
        elif isinstance(mult_op, str):
            mult_op = _get_bin_op(mult_op, self.type)

        mask, accum, desc = self._get_args(mask, accum, desc)
        if out is None:
            typ = cast or types.promote(self.type, other.type)
            _out = ffi.new("GrB_Vector*")
            self._check(lib.GrB_Vector_new(_out, typ.gb_type, self.size))
            out = self.__class__(_out, typ)

        if mult_op is NULL:
            mult_op = out.type._default_multop()

        mult_op = mult_op.get_binaryop(self.type, other.type)
        self._check(
            lib.GrB_Vector_eWiseMult_BinaryOp(
                out._vector[0],
                mask,
                accum,
                mult_op,
                self._vector[0],
                other._vector[0],
                desc.desc[0],
            )
        )
        return out

    def vxm(
        self,
        other,
        cast=None,
        out=None,
        semiring=None,
        mask=None,
        accum=None,
        desc=Default,
    ):
        """Vector-Matrix multiply."""

        if semiring is None:
            semiring = current_semiring.get(NULL)

        if out is None:
            new_dimension = other.nrows if T1 in desc else other.ncols
<<<<<<< HEAD
=======
            if semiring is not NULL:
                typ = semiring.ztype
            else:
                typ = cast or types.promote(self.type, other.type)
>>>>>>> aeb18f9b
            out = Vector.sparse(typ, new_dimension)
        else:
            typ = out.type

        if semiring is NULL:
            semiring = out.type._default_semiring()

        semiring = semiring.get_semiring()
        mask, accum, desc = self._get_args(mask, accum, desc)
        self._check(
            lib.GrB_vxm(
                out._vector[0],
                mask,
                accum,
                semiring,
                self._vector[0],
                other._matrix[0],
                desc.desc[0],
            )
        )
        return out

    def __matmul__(self, other):
        return self.vxm(other)

    def __imatmul__(self, other):
        return self.vxm(other, out=self)

    def __and__(self, other):
        return self.emult(other)

    def __iand__(self, other):
        return self.emult(other, out=self)

    def __or__(self, other):
        return self.eadd(other)

    def __ior__(self, other):
        return self.eadd(other, out=self)

    def __add__(self, other):
        if not isinstance(other, Vector):
            return self.apply_second(self.type.PLUS, other)
        return self.eadd(other)

    def __radd__(self, other):
        if not isinstance(other, Vector):
            return self.apply_first(other, self.type.PLUS)
        return other.eadd(self)

    def __iadd__(self, other):
        if not isinstance(other, Vector):
            return self.apply_second(self.type.PLUS, other, out=self)
        return self.eadd(other, out=self)

    def __sub__(self, other):
        if not isinstance(other, Vector):
            return self.apply_second(self.type.MINUS, other)
        return self.eadd(other, self.type.MINUS)

    def __rsub__(self, other):
        if not isinstance(other, Vector):
            return self.apply_first(other, self.type.MINUS)
        return other.eadd(self, self.type.MINUS)

    def __isub__(self, other):
        if not isinstance(other, Vector):
            return self.apply_second(self.type.MINUS, other)
        return other.eadd(self, self.type.MINUS, out=self)

    def __mul__(self, other):
        if not isinstance(other, Vector):
            return self.apply_second(self.type.TIMES, other)
        return self.eadd(other, self.type.TIMES)

    def __rmul__(self, other):
        if not isinstance(other, Vector):
            return self.apply_first(other, self.type.TIMES)
        return other.eadd(self, add_op=self.type.TIMES)

    def __imul__(self, other):
        if not isinstance(other, Vector):
            return self.apply_second(self.type.TIMES, other, out=self)
        return other.eadd(self, self.type.TIMES, out=self)

    def __truediv__(self, other):
        if not isinstance(other, Vector):
            return self.apply_second(self.type.DIV, other)
        return self.eadd(other, self.type.DIV)

    def __rtruediv__(self, other):
        if not isinstance(other, Vector):
            return self.apply_first(other, self.type.DIV)
        return other.eadd(self, self.type.DIV)

    def __itruediv__(self, other):
        if not isinstance(other, Vector):
            return self.apply_second(self.type.DIV, other, out=self)
        return other.eadd(self, self.type.DIV, out=self)

    def __invert__(self):
        return self.apply(self.type.MINV)

    def __neg__(self):
        return self.apply(self.type.AINV)

    def __abs__(self):
        return self.apply(self.type.ABS)

    def clear(self):
        """Clear this vector removing all entries."""
        self._check(lib.GrB_Vector_clear(self._vector[0]))

    def resize(self, size):
        """Resize the vector.  If the dimensions decrease, entries that fall
        outside the resized vector are deleted.

        """
        self._check(lib.GrB_Vector_resize(self._vector[0], size))

    def _get_args(self, mask=None, accum=None, desc=Default):
        if accum is None:
            accum = current_accum.get(NULL)

        if accum is not NULL:
            accum = accum.get_binaryop(self.type)

        if mask is None:
            mask = NULL
        if isinstance(mask, Vector):
            mask = mask._vector[0]
        return mask, accum, desc

    def reduce_bool(self, mon=None, mask=None, accum=None, desc=Default):
        """Reduce vector to a boolean."""
        if mon is None:
            mon = current_monoid.get(types.BOOL.LOR_MONOID)
        mon = mon.get_monoid(self.type)
        mask, accum, desc = self._get_args(mask, accum, desc)
        result = ffi.new("_Bool*")
        self._check(
            lib.GrB_Vector_reduce_BOOL(
                result, accum, mon, self._vector[0], desc.desc[0]
            )
        )
        return result[0]

    def reduce_int(self, mon=None, mask=None, accum=None, desc=Default):
        """Reduce vector to a integer."""
        if mon is None:
            mon = current_monoid.get(types.INT64.PLUS_MONOID)
        mon = mon.get_monoid(self.type)
        mask, accum, desc = self._get_args(mask, accum, desc)
        result = ffi.new("int64_t*")
        self._check(
            lib.GrB_Vector_reduce_INT64(
                result, accum, mon, self._vector[0], desc.desc[0]
            )
        )
        return result[0]

    def reduce_float(self, mon=None, mask=None, accum=None, desc=Default):
        """Reduce vector to a float."""
        if mon is None:
            mon = current_monoid.get(types.FP64.PLUS_MONOID)
        mon = mon.get_monoid(self.type)
        mask, accum, desc = self._get_args(mask, accum, desc)
        result = ffi.new("double*")
        self._check(
            lib.GrB_Vector_reduce_FP64(
                result, accum, mon, self._vector[0], desc.desc[0]
            )
        )
        return result[0]

    def apply(self, op, out=None, mask=None, accum=None, desc=Default):
        """Apply Unary op to vector elements."""
        if out is None:
            out = Vector.sparse(self.type, self.size)

        op = op.get_unaryop(self)
        mask, accum, desc = self._get_args(mask, accum, desc)
        self._check(
            lib.GrB_Vector_apply(
                out._vector[0], mask, accum, op, self._vector[0], desc.desc[0]
            )
        )
        return out

    def apply_first(self, first, op, out=None, mask=None, accum=None, desc=Default):
        """Apply a binary operator to the entries in a vector, binding the first input
        to a scalar first.
        """
        if out is None:
            out = self.__class__.sparse(self.type, self.size)

        op = op.get_binaryop(self)
        mask, accum, desc = self._get_args(mask, accum, desc)
        if isinstance(first, Scalar):
            f = lib.GxB_Vector_apply_BinaryOp1st
            first = first.scalar[0]
        else:
            f = self.type._Vector_apply_BinaryOp1st
        self._check(
            f(out._vector[0], mask, accum, op, first, self._vector[0], desc.desc[0])
        )
        return out

    def apply_second(self, op, second, out=None, mask=None, accum=None, desc=Default):
        """Apply a binary operator to the entries in a vector, binding the second input
        to a scalar second.

        """
        if out is None:
            out = self.__class__.sparse(self.type, self.size)

        op = op.get_binaryop(self)
        mask, accum, desc = self._get_args(mask, accum, desc)
        if isinstance(second, Scalar):
            f = lib.GxB_Vector_apply_BinaryOp2nd
            second = second.scalar[0]
        else:
            f = self.type._Vector_apply_BinaryOp2nd
        self._check(
            f(out._vector[0], mask, accum, op, self._vector[0], second, desc.desc[0])
        )
        return out

    def select(self, op, thunk=None, out=None, mask=None, accum=None, desc=Default):
        if out is None:
            out = Vector.sparse(self.type, self.size)
        if isinstance(op, str):
            op = _get_select_op(op)

        if thunk is None:
            thunk = NULL
        if isinstance(thunk, (bool, int, float, complex)):
            thunk = Scalar.from_value(thunk)
        if isinstance(thunk, Scalar):
            self._keep_alives[self._vector] = thunk
            thunk = thunk.scalar[0]

        mask, accum, desc = self._get_args(mask, accum, desc)
        self._check(
            lib.GxB_Vector_select(
                out._vector[0], mask, accum, op, self._vector[0], thunk, desc.desc[0]
            )
        )
        return out

    def pattern(self, typ=types.BOOL):
        """Return the pattern of the vector, this is a boolean Vector where
        every present value in this vector is set to True.

        """
        result = Vector.sparse(typ, self.size)
        self.apply(types.BOOL.ONE, out=result)
        return result

    def nonzero(self):
        """Select vector of nonzero entries."""
        return self.select(lib.GxB_NONZERO)

    def to_dense(self, _id=None):
        """Convert to dense vector."""
        out = ffi.new("GrB_Vector*")
        if _id is None:
            _id = ffi.new(self.type._ptr, 0)
        self._check(lib.LAGraph_Vector_to_dense(out, self._vector[0], _id))
        return Vector(out, self.type)

    def __setitem__(self, index, value):
        if isinstance(index, int):
            val = self.type.from_value(value)
            self._check(self.type._Vector_setElement(self._vector[0], val, index))
            return

        if isinstance(index, slice):
            if isinstance(value, Vector):
                self.assign(value, index)
                return
            if isinstance(value, (bool, int, float, complex)):
                self.assign_scalar(value, index)
                return
        raise TypeError("Unknown index or value for vector assignment.")

    def assign(self, value, index=None, mask=None, accum=None, desc=Default):
        """Assign vector to vector."""
        mask, accum, desc = self._get_args(mask, accum, desc)
        I, ni, size = _build_range(index, self.size - 1)
        self._check(
            lib.GrB_Vector_assign(
                self._vector[0], mask, accum, value._vector[0], I, ni, desc.desc[0]
            )
        )

    def assign_scalar(self, value, index=None, mask=None, accum=None, desc=Default):
        """Assign scalar to vector."""
        mask, accum, desc = self._get_args(mask, accum, desc)
        scalar_type = types._gb_from_type(type(value))
        I, ni, size = _build_range(index, self.size - 1)
        self._check(
            scalar_type._Vector_assignScalar(
                self._vector[0], mask, accum, value, I, ni, desc.desc[0]
            )
        )

    def __getitem__(self, index):
        if isinstance(index, int):
            return self.extract_element(index)
        else:
            return self.extract(index)

    def __delitem__(self, index):
        if not isinstance(index, int):
            raise TypeError(
                "__delitem__ currently only supports single element removal"
            )
        self._check(lib.GrB_Vector_removeElement(self._vector[0], index))

    def extract_element(self, index):
        """Extract element from vector."""
        result = self.type.ffi.new(self.type._ptr)
        self._check(
            self.type._Vector_extractElement(
                result, self._vector[0], ffi.cast("GrB_Index", index)
            )
        )
        return self.type.to_value(result[0])

    def extract(self, index, mask=None, accum=None, desc=Default):
        """Extract subvector from vector."""
        mask, accum, desc = self._get_args(mask, accum, desc)
        if isinstance(index, Vector):
            mask = index._vector[0]
            index = slice(None, None, None)
        I, ni, size = _build_range(index, self.size - 1)
        if size is None:
            size = self.size
        result = Vector.sparse(self.type, size)
        self._check(
            lib.GrB_Vector_extract(
                result._vector[0], mask, accum, self._vector[0], I, ni, desc.desc[0]
            )
        )
        return result

    def __contains__(self, index):
        try:
            v = self[index]
            return True
        except NoValue:
            return False

    def get(self, i, default=None):
        """Get element at `i` or return `default` if not present."""
        try:
            return self[i]
        except NoValue:
            return default

    def wait(self):
        """Wait for vector to complete."""
        self._check(lib.GrB_Vector_wait(self._vector))

    def to_string(self, format_string="{:>%s}", width=2, empty_char=""):
        """Return string representation of vector."""
        format_string = format_string % width
        result = ""
        for row in range(self.size):
            value = self.get(row, empty_char)
            result += str(row) + "|"
            result += format_string.format(
                self.type.format_value(value, width)
            ).rstrip()
            if row < self.size - 1:
                result += "\n"
        return result

    def __str__(self):
        return self.to_string()

    def __repr__(self):
        return "<Vector (%s: %s:%s)>" % (self.size, self.nvals, self.type.__name__)<|MERGE_RESOLUTION|>--- conflicted
+++ resolved
@@ -365,13 +365,10 @@
 
         if out is None:
             new_dimension = other.nrows if T1 in desc else other.ncols
-<<<<<<< HEAD
-=======
             if semiring is not NULL:
                 typ = semiring.ztype
             else:
                 typ = cast or types.promote(self.type, other.type)
->>>>>>> aeb18f9b
             out = Vector.sparse(typ, new_dimension)
         else:
             typ = out.type
@@ -572,7 +569,7 @@
         mask, accum, desc = self._get_args(mask, accum, desc)
         if isinstance(first, Scalar):
             f = lib.GxB_Vector_apply_BinaryOp1st
-            first = first.scalar[0]
+            first = first._scalar[0]
         else:
             f = self.type._Vector_apply_BinaryOp1st
         self._check(
@@ -592,7 +589,7 @@
         mask, accum, desc = self._get_args(mask, accum, desc)
         if isinstance(second, Scalar):
             f = lib.GxB_Vector_apply_BinaryOp2nd
-            second = second.scalar[0]
+            second = second._scalar[0]
         else:
             f = self.type._Vector_apply_BinaryOp2nd
         self._check(
@@ -612,7 +609,7 @@
             thunk = Scalar.from_value(thunk)
         if isinstance(thunk, Scalar):
             self._keep_alives[self._vector] = thunk
-            thunk = thunk.scalar[0]
+            thunk = thunk._scalar[0]
 
         mask, accum, desc = self._get_args(mask, accum, desc)
         self._check(
